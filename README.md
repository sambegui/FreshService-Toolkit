# FreshService User Management Toolkit

A comprehensive toolkit for FreshService administrators to efficiently manage user details. This toolkit provides a command-line interface for performing various user management tasks across multiple FreshService workspaces.

## Features

- 🔍 Find and edit user details with email or name-based search
  - Search by email address
  - Search by first name, last name, or both
  - View detailed user information with resolved department names and reporting managers
  - See whether users are Agents or Requesters
- ✏️ Edit user details with a simple interface
  - Update first name and last name
  - Change department assignment
  - Modify reporting manager relationships
  - Edit multiple fields at once
  - Activate or deactivate users
- 📊 Bulk operations via CSV files
- 👥 Group management for user permissions
- 🔄 Support for multiple FreshService workspaces
- 📋 Advanced reporting capabilities
  - User activity tracking for both Agents and Requesters
  - Inactive accounts reporting based on login history
- 🔑 Secure API key management with validation

## Installation

### Windows
1. Clone this repository:
   ```
   git clone https://github.com/sambegui/FreshService-Toolkit.git
   cd FreshService-Toolkit
   ```
2. Run one of the setup scripts:
   - Command Prompt: `setup_windows.bat`
   - PowerShell: `.\setup_windows.ps1`
3. After setup, run the toolkit:
   - Command Prompt: `run_toolkit.bat`
   - PowerShell: `.\run_toolkit.ps1`

### macOS
1. Clone this repository:
   ```
   git clone https://github.com/sambegui/FreshService-Toolkit.git
   cd FreshService-Toolkit
   ```
2. Make the setup script executable and run it:
   ```
   chmod +x setup_mac.sh
   ./setup_mac.sh
   ```
3. After setup, run the toolkit:
   ```
   ./run_toolkit.sh
   ```

The script requires Python 3.6 or higher and uses several dependencies that are automatically managed. The setup scripts will install all required dependencies in a virtual environment.

## Troubleshooting

### macOS Installation Issues
If you encounter dependency issues on macOS after running the setup script, the most common issues involve the Levenshtein package:

```bash
# Activate the virtual environment
source venv/bin/activate

<<<<<<< HEAD
# Install the macOS-compatible version
pip install python-Levenshtein-wheels
=======
# Manually install dependencies
pip install requests
pip install Levenshtein
>>>>>>> 0de129b3

# If that fails, try the standard version
pip install python-Levenshtein

# If that also fails, try the basic Levenshtein package
pip install Levenshtein

# Other common dependencies that might need manual installation
pip install requests
pip install colorama
pip install tabulate
pip install keyring

# Now try running the toolkit again
./run_toolkit.sh
```

If you see import errors for any module, you can install it directly:
```bash
pip install [module_name]
```

### Dependencies

If you encounter errors related to missing modules, you can install all required dependencies using:

```bash
pip install -r requirements.txt
```

Key dependencies include:
- requests: For API communication
- colorama: For colored console output
- tabulate: For formatted table output
- keyring: For secure API key storage

## Requirements

- Python 3.6 or higher
- FreshService API key with appropriate permissions

## Usage

Run the main script:

```
python freshservice_toolkit.py
```

## Main Menu Options

- **🔍 Find and Edit User**: Search and modify user details
  - Search by email
  - Search by name
  - Advanced search
  - View recent users
- **📊 Bulk Operations**: Perform actions on multiple users via CSV
- **👥 Group Management**: Manage user group memberships
- **🔐 Access Control**: Handle password resets and account unlocking
<<<<<<< HEAD
- **📈 Reports**: Generate reports on user activity and export data
  - User Activity Report: Track ticket interactions for agents and requesters
  - Inactive Accounts Report: Identify users who haven't logged in recently
=======
- **📈 Reports**: Generate reports on user activity and export data (WIP)
>>>>>>> 0de129b3
- **🔄 Switch Workspace**: Change to a different FreshService workspace
- **❓ Help**: Display help information
- **🚪 Exit**: Exit the toolkit (use 'q' at any time to quit)

## User Management Features

### Search Options
- Email search - Find users by their exact email address
- Name search - Find users by first name, last name, or both
- Advanced search - Find users using multiple criteria

### User Details
The toolkit displays comprehensive information about users, including:
- Basic information (name, email, job title)
- Department information with resolved department names
- Reporting manager with resolved name
- Agent/Requester status
- Account status (active/inactive)

### Edit Options
Edit user information with a simple interface:
- Update first and last names
- Change department assignment
- Update reporting manager
- Edit multiple fields at once
- Activate or deactivate user accounts

## CSV File Formats

The toolkit supports various CSV formats for bulk operations:

### User Update Template

```
Email,First_Name,Last_Name,Department,Manager_Email,Job_Title
john.doe@example.com,John,Doe,Engineering,jane.smith@example.com,Software Engineer
```

### Department Update Template

```
Email,Department
john.doe@example.com,New Department
```

### Group Membership Template

```
Email,Group_Name,Action
john.doe@example.com,Support Team,add
```

### User Deactivation Template

```
Email,Reason
john.doe@example.com,Left the company
```

## Reports

### User Activity Report
Generates detailed reports on user activity, tracking:
- Requester ticket interactions
- Agent ticket activities
- Last login timestamps
- Communication patterns

### Inactive Accounts Report
Identifies users who haven't logged in for a specified period:
- Configurable inactivity threshold (days)
- Covers both agents and requesters
- Exports results to CSV for review

## Security

- 🔑 API key validation ensures your credentials are valid before proceeding
- 🔒 Your API key is securely stored using the system's credential manager (Windows Credential Locker, macOS Keychain, or Linux Secret Service)
- 🛡️ All API communication happens over HTTPS
- 🚫 The script performs input validation before making API calls

## Logging

- Logs are stored in the `logs` directory with detailed information
- Console output is limited to errors only for a cleaner experience
- Comprehensive debug information is automatically saved to log files

## Quick Tips

- Press 'q' at any menu to quit the application
- Use the filter option in search results to narrow down large result sets
- Check the logs folder for detailed information about operations and errors
- Your API key is securely stored between sessions - no need to enter it each time

## License

[MIT License](LICENSE) <|MERGE_RESOLUTION|>--- conflicted
+++ resolved
@@ -65,26 +65,9 @@
 # Activate the virtual environment
 source venv/bin/activate
 
-<<<<<<< HEAD
-# Install the macOS-compatible version
-pip install python-Levenshtein-wheels
-=======
 # Manually install dependencies
 pip install requests
-pip install Levenshtein
->>>>>>> 0de129b3
-
-# If that fails, try the standard version
-pip install python-Levenshtein
-
-# If that also fails, try the basic Levenshtein package
-pip install Levenshtein
-
-# Other common dependencies that might need manual installation
-pip install requests
-pip install colorama
-pip install tabulate
-pip install keyring
+pip install python-Levenshtein-wheels
 
 # Now try running the toolkit again
 ./run_toolkit.sh
@@ -132,13 +115,7 @@
 - **📊 Bulk Operations**: Perform actions on multiple users via CSV
 - **👥 Group Management**: Manage user group memberships
 - **🔐 Access Control**: Handle password resets and account unlocking
-<<<<<<< HEAD
 - **📈 Reports**: Generate reports on user activity and export data
-  - User Activity Report: Track ticket interactions for agents and requesters
-  - Inactive Accounts Report: Identify users who haven't logged in recently
-=======
-- **📈 Reports**: Generate reports on user activity and export data (WIP)
->>>>>>> 0de129b3
 - **🔄 Switch Workspace**: Change to a different FreshService workspace
 - **❓ Help**: Display help information
 - **🚪 Exit**: Exit the toolkit (use 'q' at any time to quit)
